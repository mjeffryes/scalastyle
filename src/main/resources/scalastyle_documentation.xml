--- conflicted
+++ resolved
@@ -354,7 +354,6 @@
  </example-configuration>
  </check>
  
-<<<<<<< HEAD
  <check id="not.implemented.error.usage">
  <justification>
   The ??? operator denotes that an implementation is missing. This rule helps to avoid potential runtime errors because of not implemented code.
@@ -362,7 +361,6 @@
  <example-configuration>
  <![CDATA[
     <check level="warning" class="org.scalastyle.scalariform.NotImplementedErrorUsage" enabled="true" />
-=======
  <check id="block.import.checker">
  <justification>
   Block imports can lead to annoying merge errors in large code bases that are maintained by lot of developers. This rule allows to ensure that only single imports are used in order to minimize merge errors in import declarations. 
@@ -370,7 +368,6 @@
  <example-configuration>
  <![CDATA[
     <check level="warning" class="org.scalastyle.scalariform.BlockImportChecker" enabled="true"/>
->>>>>>> 11911f91
  ]]>
  </example-configuration>
  </check>
