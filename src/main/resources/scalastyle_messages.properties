--- conflicted
+++ resolved
@@ -235,12 +235,10 @@
 import.grouping.label = Group imports
 import.grouping.description = Checks that imports are grouped together, not throughout the file
 
-<<<<<<< HEAD
 not.implemented.error.usage.message = Usage of ??? operator
 not.implemented.error.usage.label = Usage of ??? operator
 not.implemented.error.usage.description = The ??? operator denotes that an implementation is missing. This rule helps to avoid potential runtime errors because of not implemented code.
-=======
+
 block.import.checker.message = Avoid block imports
 block.import.checker.label = Avoid block imports
-block.import.checker.description = Block imports can lead to annoying merge errors in large code bases that are maintained by lot of developers. This rule allows to ensure that only single imports are used in order to minimize merge errors in import declarations.
->>>>>>> 11911f91
+block.import.checker.description = Block imports can lead to annoying merge errors in large code bases that are maintained by lot of developers. This rule allows to ensure that only single imports are used in order to minimize merge errors in import declarations.