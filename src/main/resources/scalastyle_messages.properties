warning.text = warning
error.text = error
info.text = info

file.size.limit.message = File length exceeds {0} lines
file.size.limit.label = File length
file.size.limit.description = Check the number of lines in a file
file.size.limit.maxFileLength.label = Maximum file length
file.size.limit.maxFileLength.description = Maximum number of lines in a file

line.size.limit.message = File line length exceeds {0} characters
line.size.limit.label = File line length
line.size.limit.description = Check the number of characters in a line
line.size.limit.maxLineLength.label = Maximum line length
line.size.limit.maxLineLength.description = Maximum number of characters in a line
line.size.limit.tabSize.label = Tab size
line.size.limit.tabSize.description = Number of characters that a tab represents
line.size.limit.ignoreImports.label = Ignore import statements
line.size.limit.ignoreImports.description = Ignore import statements

line.contains.tab.message = Line contains a tab
line.contains.tab.label = Line contains Tab
line.contains.tab.description = Check that there are no tabs in a file

magic.number.message=Magic Number
magic.number.label=Magic Number
magic.number.description=Checks for use of magic numbers
magic.number.ignore.label=Ignore
magic.number.ignore.description=The comma separated list of numbers to ignore when used as magic numbers

header.matches.message = Header does not match expected text
header.matches.label = Match Header
header.matches.description = Check the first lines of each file matches the text
header.matches.header.label = Header
header.matches.header.description = The lines to compare against

spaces.after.plus.message = There should be a space after the plus (+) sign
spaces.after.plus.label = Space after plus
spaces.after.plus.description = Check that the plus sign is followed by a space

whitespace.end.of.line.message = Whitespace at end of line
whitespace.end.of.line.label = Whitespace at end of line
whitespace.end.of.line.description = Check that there is no trailing whitespace at the end of lines

spaces.before.plus.message = There should be a space before the plus (+) sign
spaces.before.plus.label = Space before plus
spaces.before.plus.description = Check that the plus sign is preceded by a space

class.name.message = Class name does not match the regular expression ''{0}''
class.name.label = Class name
class.name.description = Check that class names match a regular expression
class.name.regex.label = Regular expression
class.name.regex.description = The class names must match this regular expression

object.name.message = Object name does not match the regular expression ''{0}''
object.name.label = Object name
object.name.description = Check that object names match a regular expression
object.name.regex.label = Regular expression
object.name.regex.description = The object names must match this regular expression

equals.hash.code.message = You should implement equals and hashCode together
equals.hash.code.label = Equals hashCode
equals.hash.code.description = Check that if a class implements either equals or hashCode, it should implement the other

illegal.imports.message = Import from illegal package
illegal.imports.label = Illegal imports
illegal.imports.description = Check that a class does not import certain classes
illegal.imports.illegalImports.label = Illegal Imports
illegal.imports.illegalImports.description = The comma separated list of illegal imports, wildcards allowed

parameter.number.message = The number of parameters should not exceed {0}
parameter.number.label = Maximum parameters
parameter.number.description = Maximum number of parameters for a method
parameter.number.maxParameters.label = Maximum Number
parameter.number.maxParameters.description = The maximum number of parameters

no.whitespace.before.left.bracket.message = There should be no space before a left bracket ''[''
no.whitespace.before.left.bracket.label = No whitespace before left bracket ''[''
no.whitespace.before.left.bracket.description = No whitespace before left bracket ''[''

no.whitespace.after.left.bracket.message = There should be no space after a left bracket ''[''
no.whitespace.after.left.bracket.label = No whitespace after left bracket ''[''
no.whitespace.after.left.bracket.description = No whitespace after left bracket ''[''

return.message = Avoid using return
return.label = Return
return.description = Check that return is not used

null.message = Avoid using null
null.label = Null
null.description = Check that null is not used

no.clone.message = Avoid using clone method.
no.clone.label = Clone method
no.clone.description = Check that classes and objects do not define the clone() method

no.finalize.message = Avoid using finalize method.
no.finalize.label = Finalize method
no.finalize.description = Check that classes and objects do not define the finalize() method

covariant.equals.message = Covariant equals without overriding equals(java.lang.Object).
covariant.equals.label = Covariant equals
covariant.equals.description = Check that classes and objects do not define equals without overriding equals(java.lang.Object).

structural.type.message = Avoid using structural types
structural.type.label = Structural type
structural.type.description = Check that structural types are not used.

package.object.name.message = Package object name does not match the regular expression ''{0}''
package.object.name.label = Package object name
package.object.name.description = Check that package object names match a regular expression
package.object.name.regex.label = Regular expression
package.object.name.regex.description = The package object names must match this regular expression

regex.message = Regular expression matched ''{0}''
regex.label = Regular expression
regex.description = Checks that a regular expression cannot be matched, if found reports this
regex.regex.label = Regular expression
regex.regex.description = Standard Scala regular expression syntax including multiline

number.of.types.message = Number of types declared in the file exceeds {0}
number.of.types.label = Number of types
number.of.types.description = Checks that there are not too many types declared in a file
number.of.types.maxTypes.label = Maximum Number
number.of.types.maxTypes.description = Maximum number of types to allow

cyclomatic.complexity.message = Cyclomatic complexity of {0} exceeds max of {1}
cyclomatic.complexity.label = Cyclomatic complexity
cyclomatic.complexity.description = Checks that the cyclomatic complexity of a method does exceed a value
cyclomatic.complexity.maximum.label = Maximum
cyclomatic.complexity.maximum.description = Maximum cyclomatic complexity to allow for a method

uppercase.l.message = Use an uppercase L for long literals
uppercase.l.label = Long literal uppercase L
uppercase.l.description = Checks that if a long literal is used, then an uppercase L is used

simplify.boolean.expression.message = Boolean expression can be simplified
simplify.boolean.expression.label = Simplify Boolean expression
simplify.boolean.expression.description = Boolean expression can be simplified

if.brace.message = If block needs braces
if.brace.label = If block braces
if.brace.description = Checks that if statement have braces
if.brace.singleLineAllowed.label = Single Line Allowed
if.brace.singleLineAllowed.description = If without braces allowed if everything is on one line
if.brace.doubleLineAllowed.label = Double Line Allowed
if.brace.doubleLineAllowed.description = If without braces allowed if everything is on one line or two lines

method.length.message = Method is longer than {0} lines
method.length.label = Method length
method.length.description = Checks that methods do not exceed a maximum length
method.length.maxLength.label = Maximum length
method.length.maxLength.description = Maximum number of lines allowed for a method

method.name.message = Method name does not match the regular expression ''{0}''
method.name.label = Method name
method.name.description = Check that method names match a regular expression
method.name.regex.label = Regular expression
method.name.regex.description = The method names must match this regular expression
method.name.ignoreRegex.label = Regular expression to ignore
method.name.ignoreRegex.description = Method names which match this regular expression will be ignored
method.name.ignoreOverride.label = Ignore override
method.name.ignoreOverride.description = If set to true, methods which have the override modifier are ignored

number.of.methods.message = Number of methods in class exceeds {0}
number.of.methods.label = Number of methods in type
number.of.methods.description = Check that a class / trait / object does not have too many methods
number.of.methods.maxMethods.label = Maximum methods
number.of.methods.maxMethods.description = The maximum number of methods allowed

public.methods.have.type.message = Public method must have explicit type
public.methods.have.type.label = Public method must have type
public.methods.have.type.description = Check that a method has an explicit return type, it is not inferred
public.methods.have.type.ignoreOverride.label = Ignore overridden methods
public.methods.have.type.ignoreOverride.description = If true, public methods which override are ignored

newline.at.eof.message = File must end with newline character
newline.at.eof.label = Newline at EOF
newline.at.eof.description = Checks that a file ends with a newline character

no.newline.at.eof.message = File must not end with newline character
no.newline.at.eof.label = No Newline at EOF
no.newline.at.eof.description = Checks that a file does not end with a newline character

var.local.message = Avoid mutable local variables
var.local.label = No mutable local variables
var.local.description = Checks that functions do not define mutable variables

var.field.message = Avoid mutable fields
var.field.label = No mutable fields
var.field.description = Checks that classes and objects do not define mutable fields

while.message = Avoid using while loops
while.label = No while loops
while.description = Checks that while is not used

if.redundant.message = Eliminate redundant if expressions where both branches return constant booleans
if.redundant.label = No redundant if expressions
if.redundant.description = Checks that if expressions are not redundant, i.e. easily replaced by a variant of the condition

token.message = Regular expression matched ''{0}'' in a token
token.label = Regular expression in a token
token.description = Checks that a regular expression cannot be matched in a token, if found reports this
token.regex.label = Regular expression
token.regex.description = Standard Scala regular expression syntax

deprecated.java.message = @deprecated should be used instead of @java.lang.Deprecated
deprecated.java.label = No use of Java @Deprecated
deprecated.java.description = Checks that Java @Deprecated is not used, Scala @deprecated should be used instead

empty.class.message = Redundant braces after class definition
empty.class.label = Redundant braces in class definition
empty.class.description = If a class/trait has no members, the braces are unnecessary

class.type.parameter.name.message = Type parameter does not match ''{0}''
class.type.parameter.name.label = Class type parameter name
class.type.parameter.name.description = Checks that type parameter to a class matches a regular expression
class.type.parameter.name.regex.label = Regular expression
class.type.parameter.name.regex.description = Standard Scala regular expression syntax

underscore.import.message = Avoid wildcard imports
underscore.import.label = Avoid wildcard imports
underscore.import.description = Avoid wildcard imports

lowercase.pattern.match.message = Lowercase pattern match (surround with ``, or add : Any)
lowercase.pattern.match.label = Lowercase pattern match
lowercase.pattern.match.description = Checks that a case statement pattern match is not lower case, as this can cause confusion

multiple.string.literals.message = The string literal {0} appears {1} times in the file.
multiple.string.literals.label = Multiple string literals
multiple.string.literals.description = Checks that a string literal does not appear multiple times
multiple.string.literals.allowed.label = Maximum occurences allowed
multiple.string.literals.allowed.description = Maximum number of occurences allowed
multiple.string.literals.ignoreRegex.label = Ignore regular expression
multiple.string.literals.ignoreRegex.description = Regular expression to ignore

import.grouping.message = Imports should be grouped together
import.grouping.label = Group imports
import.grouping.description = Checks that imports are grouped together, not throughout the file

not.implemented.error.usage.message = Usage of ??? operator
not.implemented.error.usage.label = Usage of ??? operator
not.implemented.error.usage.description = Checks that the code does not have ??? operators.

block.import.message = Avoid block imports
block.import.label = Avoid block imports
block.import.description = Checks that block imports are not used.

procedure.declaration.message = Use : Unit = for procedures
procedure.declaration.label = Use : Unit = for procedures
procedure.declaration.description = Use a : Unit = for procedure declarations

for.brace.message = Use braces in for comprehensions
for.brace.label = Use braces in for comprehensions
for.brace.description = Checks that braces are used in for comprehensions

<<<<<<< HEAD
space.after.comment.start.message = Insert a single whitespace after the start of the comment and before end (incase it is a block comment). 
space.after.comment.start.label = Space after the start of the comment
space.after.comment.start.description = Checks a space after the start and before the end of the comment.
=======
scaladoc.message = Missing or badly formed ScalaDoc: {0}
scaladoc.label = Missing or badly formed ScalaDoc: {0}
scaladoc.description = Checks that the ScalaDoc on documentable members is well-formed
>>>>>>> 645098b4
<|MERGE_RESOLUTION|>--- conflicted
+++ resolved
@@ -254,12 +254,10 @@
 for.brace.label = Use braces in for comprehensions
 for.brace.description = Checks that braces are used in for comprehensions
 
-<<<<<<< HEAD
 space.after.comment.start.message = Insert a single whitespace after the start of the comment and before end (incase it is a block comment). 
 space.after.comment.start.label = Space after the start of the comment
 space.after.comment.start.description = Checks a space after the start and before the end of the comment.
-=======
+
 scaladoc.message = Missing or badly formed ScalaDoc: {0}
 scaladoc.label = Missing or badly formed ScalaDoc: {0}
-scaladoc.description = Checks that the ScalaDoc on documentable members is well-formed
->>>>>>> 645098b4
+scaladoc.description = Checks that the ScalaDoc on documentable members is well-formed